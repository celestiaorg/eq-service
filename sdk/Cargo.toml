--- conflicted
+++ resolved
@@ -11,20 +11,11 @@
 [dependencies]
 eq-common.workspace = true
 
-<<<<<<< HEAD
 tonic = {workspace = true, features = ["transport"]}
 serde = {workspace = true, features = ["derive"]}
 celestia-types = {workspace = true}
 base64 = {workspace = true}
 tokio = {workspace = true}
-log = {workspace = true}
 
 [dev-dependencies]
-clap = {workspace = true, features = ["derive", "env"]}
-=======
-tonic = { workspace = true, features = ["transport"] }
-serde = { workspace = true, features = ["derive"] }
-celestia-types = { workspace = true }
-base64 = { workspace = true }
-tokio = { workspace = true }
->>>>>>> 13bfeabc
+clap = {workspace = true, features = ["derive", "env"]}