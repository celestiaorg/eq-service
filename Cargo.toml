--- conflicted
+++ resolved
@@ -23,13 +23,8 @@
 eq-sdk = { path = "sdk", version = "0.1.9" }
 
 clap = "4.5"
-<<<<<<< HEAD
-celestia-types = "0.13"
-celestia-rpc = "0.13"
-=======
 celestia-types = "0.12"
 celestia-rpc = "0.11"
->>>>>>> 50acc4c0
 nmt-rs = "0.2"
 sp1-zkvm = { version = "5.0", features = ["verify"] }
 sp1-sdk = { version = "5.0" }
