[workspace]
<<<<<<< HEAD
members = ["service", "program-keccak-inclusion", "program-payy-inclusion", "common", "blob-tool", "runner-keccak-inclusion", "sdk"]
=======
members = [
  "service",
  "program-keccak-inclusion",
  "common",
  "blob-tool",
  "runner-keccak-inclusion",
  "sdk",
]
>>>>>>> 56219e4e
default-members = ["service"]
resolver = "2"

[workspace.package]
version = "0.1.7"
edition = "2021"
authors = ["Nuke <nuke-web3@proton.me>", "c-node <chuckhead7@gmail.com>"]
license = "MIT"
homepage = "https://celestia.org"
repository = "https://github.com/celestiaorg/eq-service"

[workspace.dependencies]
eq-common = { path = "common", version = "0.1.7" }
eq-sdk = { path = "sdk", version = "0.1.7" }

clap = "4.5"
celestia-types = "0.11"
celestia-rpc = "0.11"
nmt-rs = "0.2"
sp1-zkvm = { version = "5.0", features = ["verify"] }
sp1-sdk = { version = "5.0" }
serde = { version = "1.0", default-features = false, features = ["derive"] }
sha3 = "0.10"
tendermint-proto = "0.40"
tendermint = "0.40"
bincode = "1.3"
tokio = { version = "1.45", features = ["macros", "rt-multi-thread"] }
hex = "0.4"
serde_json = "1.0"
thiserror = "2.0"
sled = "0.34"
prost = "0.12.6"
tonic = { version = "0.11.0", default-features = false, features = ["codegen"] }
tonic-build = { version = "0.11.0", default-features = false }
env_logger = "0.11"
log = "0.4"
base64 = "0.22"
<<<<<<< HEAD
jsonrpsee = "0.24"
sp1-bn254-poseidon = {git = "https://github.com/S1nus/sp1-poseidon2-bn254-scalar"}
=======
jsonrpsee = "0.25"
>>>>>>> 56219e4e

[patch.crates-io]
# TODO: update to 5.0?
sha3-v0-10-8 = { git = "https://github.com/sp1-patches/RustCrypto-hashes", package = "sha3", branch = "patch-sha3-v0.10.8" }
sha2-v0-9-9 = { git = "https://github.com/sp1-patches/RustCrypto-hashes", package = "sha2", tag = "patch-sha2-0.9.9-sp1-4.0.0" }
sha2-v0-10-8 = { git = "https://github.com/sp1-patches/RustCrypto-hashes", package = "sha2", tag = "patch-sha2-0.10.8-sp1-4.0.0" }
tiny-keccak = { git = "https://github.com/sp1-patches/tiny-keccak", tag = "patch-2.0.2-sp1-4.0.0" }
curve25519-dalek-ng = { git = "https://github.com/sp1-patches/curve25519-dalek-ng", tag = "patch-4.1.1-sp1-4.0.0" }<|MERGE_RESOLUTION|>--- conflicted
+++ resolved
@@ -1,16 +1,13 @@
 [workspace]
-<<<<<<< HEAD
-members = ["service", "program-keccak-inclusion", "program-payy-inclusion", "common", "blob-tool", "runner-keccak-inclusion", "sdk"]
-=======
 members = [
   "service",
   "program-keccak-inclusion",
+  "program-payy-inclusion",
   "common",
   "blob-tool",
   "runner-keccak-inclusion",
   "sdk",
 ]
->>>>>>> 56219e4e
 default-members = ["service"]
 resolver = "2"
 
@@ -48,12 +45,8 @@
 env_logger = "0.11"
 log = "0.4"
 base64 = "0.22"
-<<<<<<< HEAD
-jsonrpsee = "0.24"
 sp1-bn254-poseidon = {git = "https://github.com/S1nus/sp1-poseidon2-bn254-scalar"}
-=======
 jsonrpsee = "0.25"
->>>>>>> 56219e4e
 
 [patch.crates-io]
 # TODO: update to 5.0?
