--- conflicted
+++ resolved
@@ -15,7 +15,6 @@
 tendermint = "0.40"
 bincode = "1.3"
 tokio = { version = "1.0", features = ["macros", "rt-multi-thread"] }
-<<<<<<< HEAD
 hex = "0.4"
 serde_json = "1.0"
 thiserror = "2.0"
@@ -23,15 +22,9 @@
 prost = "0.13"
 tonic = "0.12"
 tonic-build = "0.12"
-=======
-hex = "0.4.3"
-tonic = "*"
-tonic-build = "*"
-serde_json = "1.0.135"
-thiserror = "2.0.11"
-env_logger = "0.11.6"
-log = "0.4.25"
->>>>>>> 262d5f57
+thiserror = "2.0"
+env_logger = "0.11"
+log = "0.4"
 
 [patch.crates-io]
 sha3-v0-10-8 = { git = "https://github.com/sp1-patches/RustCrypto-hashes", package = "sha3", branch = "patch-sha3-v0.10.8" }
