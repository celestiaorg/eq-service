--- conflicted
+++ resolved
@@ -12,9 +12,6 @@
 sha3 = {workspace = true}
 thiserror = {workspace = true}
 alloy = {workspace = true, features = ["sol-types"]}
-<<<<<<< HEAD
-prost = {workspace = true, optional = true}
-tonic = {workspace = true, features = ["codegen", "prost"], optional = true}
 
 [build-dependencies]
 tonic-build = {workspace = true, features=["prost"], optional = true}
@@ -23,11 +20,4 @@
 default = ["grpc", "utils"]
 
 utils = ["tendermint-proto"]
-grpc = ["tonic", "prost", "tonic-build"]
-=======
-prost = {workspace = true}
-tonic = {workspace = true, features = ["codegen", "prost"] }
-
-[build-dependencies]
-tonic-build = {workspace = true, features=["prost"] }
->>>>>>> d6f6cdbb
+grpc = ["tonic", "prost", "tonic-build"]