<<<<<<< HEAD
=======
use celestia_types::nmt::{Namespace, NamespaceProof};
>>>>>>> 3ec9fa31
use celestia_types::RowProof;
use celestia_types::nmt::{Namespace, NamespaceProof};
use serde::{Deserialize, Serialize};

#[cfg(feature = "host")]
mod error;
#[cfg(feature = "host")]
pub use error::InclusionServiceError;

#[cfg(feature = "grpc")]
/// gRPC generated bindings
pub mod eqs {
    include!("generated/eqs.rs");
}

/*
    The types of proofs we expect to support:
    1. KeccakInclusionToDataRootProof
    2. KeccakInclusionToBlockHashProof
    3. PayyPoseidonToDataRootProof
    4. PayyPoseidonToBlockHashProof
*/

#[derive(Serialize, Deserialize, Clone, Debug)]
pub struct KeccakInclusionToDataRootProofInput {
    pub data: Vec<u8>,
    pub namespace_id: Namespace,
    pub share_proofs: Vec<NamespaceProof>,
    pub row_proof: RowProof,
    pub data_root: [u8; 32],
    pub keccak_hash: [u8; 32],
}

/// Expecting bytes:
/// (keccak_hash: [u8; 32], pub data_root: [u8; 32])
pub struct KeccakInclusionToDataRootProofOutput {
    pub keccak_hash: [u8; 32],
    pub data_root: [u8; 32],
}
impl KeccakInclusionToDataRootProofOutput {
    // Simple encoding, rather than use any Ethereum libraries
    pub fn to_vec(&self) -> Vec<u8> {
        let mut encoded = Vec::new();
        encoded.extend_from_slice(&self.keccak_hash);
        encoded.extend_from_slice(&self.data_root);
        encoded
    }

    #[cfg(feature = "host")]
    pub fn from_bytes(data: &[u8]) -> Result<Self, InclusionServiceError> {
        if data.len() != 64 {
            return Err(InclusionServiceError::OutputDeserializationError);
        }
        let decoded = KeccakInclusionToDataRootProofOutput {
<<<<<<< HEAD
            keccak_hash: data[0..32].try_into().map_err(|_| InclusionServiceError::OutputDeserializationError)?,
            data_root: data[32..64].try_into().map_err(|_| InclusionServiceError::OutputDeserializationError)?,
=======
            keccak_hash: data[0..32]
                .try_into()
                .map_err(|_| InclusionServiceError::OutputDeserializationError)?,
            data_root: data[32..64]
                .try_into()
                .map_err(|_| InclusionServiceError::OutputDeserializationError)?,
>>>>>>> 3ec9fa31
        };
        Ok(decoded)
    }
}

#[cfg(test)]
mod test {
    use super::*;

    #[test]
    #[cfg(feature = "host")]
    fn test_abi_encoding() {
        let output = KeccakInclusionToDataRootProofOutput {
            keccak_hash: [0; 32],
            data_root: [0; 32],
        };
        let encoded = output.to_vec();
        let decoded = KeccakInclusionToDataRootProofOutput::from_bytes(&encoded).unwrap();
        assert_eq!(output.keccak_hash, decoded.keccak_hash);
        assert_eq!(output.data_root, decoded.data_root);
    }
}<|MERGE_RESOLUTION|>--- conflicted
+++ resolved
@@ -1,9 +1,4 @@
-<<<<<<< HEAD
-=======
-use celestia_types::nmt::{Namespace, NamespaceProof};
->>>>>>> 3ec9fa31
-use celestia_types::RowProof;
-use celestia_types::nmt::{Namespace, NamespaceProof};
+use celestia_types::{RowProof, nmt::{Namespace, NamespaceProof}};
 use serde::{Deserialize, Serialize};
 
 #[cfg(feature = "host")]
@@ -56,17 +51,12 @@
             return Err(InclusionServiceError::OutputDeserializationError);
         }
         let decoded = KeccakInclusionToDataRootProofOutput {
-<<<<<<< HEAD
-            keccak_hash: data[0..32].try_into().map_err(|_| InclusionServiceError::OutputDeserializationError)?,
-            data_root: data[32..64].try_into().map_err(|_| InclusionServiceError::OutputDeserializationError)?,
-=======
             keccak_hash: data[0..32]
                 .try_into()
                 .map_err(|_| InclusionServiceError::OutputDeserializationError)?,
             data_root: data[32..64]
                 .try_into()
                 .map_err(|_| InclusionServiceError::OutputDeserializationError)?,
->>>>>>> 3ec9fa31
         };
         Ok(decoded)
     }
