#![doc = include_str!("../../README.md")]

use jsonrpsee::core::ClientError as JsonRpcError;
use std::sync::Arc;
use tonic::{transport::Server, Request, Response, Status};

use eq_common::eqs::inclusion_server::{Inclusion, InclusionServer};
use eq_common::eqs::{
    get_keccak_inclusion_response::{ResponseValue, Status as ResponseStatus},
    GetKeccakInclusionRequest, GetKeccakInclusionResponse,
};

use celestia_rpc::{BlobClient, Client as CelestiaJSONClient, HeaderClient};
use celestia_types::{blob::Commitment, block::Height as BlockHeight, nmt::Namespace};
use sp1_sdk::{
    network::Error as SP1NetworkError, NetworkProver as SP1NetworkProver, Prover,
    SP1ProofWithPublicValues, SP1Stdin,
};
use tokio::sync::{mpsc, OnceCell};

use eq_common::{
    create_inclusion_proof_input, InclusionServiceError, KeccakInclusionToDataRootProofInput,
};
use log::{debug, error, info};
use serde::{Deserialize, Serialize};
use sled::{Transactional, Tree as SledTree};

use base64::Engine;
use hex;
use sha3::{Digest, Sha3_256};

/// A Succinct Prover Network request ID.
/// See: https://docs.succinct.xyz/docs/generating-proofs/prover-network/usage
type SuccNetJobId = [u8; 32];

/// A SHA3 256 bit hash of a zkVM program's ELF.
type SuccNetProgramId = [u8; 32];

/// Hardcoded ELF binary for the crate `program-keccak-inclusion`
static KECCAK_INCLUSION_ELF: &[u8] = include_bytes!(
    "../../target/elf-compilation/riscv32im-succinct-zkvm-elf/release/eq-program-keccak-inclusion"
);
/// Hardcoded ID for the crate `program-keccak-inclusion`
static KECCAK_INCLUSION_ID: OnceCell<SuccNetProgramId> = OnceCell::const_new();

/// Given a hard coded ELF, get it's ID
/// TODO: generalize
async fn get_program_id() -> SuccNetProgramId {
    *KECCAK_INCLUSION_ID
        .get_or_init(|| async {
            debug!("Building Program ID");
            Sha3_256::digest(KECCAK_INCLUSION_ELF).into()
        })
        .await
}

/// Hardcoded setup for the crate `program-keccak-inclusion`
static KECCAK_INCLUSION_SETUP: OnceCell<Arc<SP1ProofSetup>> = OnceCell::const_new();

#[allow(dead_code)]
#[derive(Serialize, Deserialize)]
struct SP1ProofSetup {
    pk: sp1_sdk::SP1ProvingKey,
    vk: sp1_sdk::SP1VerifyingKey,
}

impl From<(sp1_sdk::SP1ProvingKey, sp1_sdk::SP1VerifyingKey)> for SP1ProofSetup {
    fn from(tuple: (sp1_sdk::SP1ProvingKey, sp1_sdk::SP1VerifyingKey)) -> Self {
        Self {
            pk: tuple.0,
            vk: tuple.1,
        }
    }
}

#[derive(Serialize, Deserialize, Clone)]
struct Job {
    height: BlockHeight,
    namespace: Namespace,
    commitment: Commitment,
}

impl std::fmt::Debug for Job {
    fn fmt(&self, f: &mut std::fmt::Formatter<'_>) -> std::fmt::Result {
        let namespace_string;
        if let Some(namespace) = &self.namespace.id_v0() {
            namespace_string = base64::engine::general_purpose::STANDARD.encode(namespace);
        } else {
            namespace_string = "Invalid v0 ID".to_string()
        }
        let commitment_string =
            base64::engine::general_purpose::STANDARD.encode(&self.commitment.hash());
        f.debug_struct("Job")
            .field("height", &self.height.value())
            .field("namespace", &namespace_string)
            .field("commitment", &commitment_string)
            .finish()
    }
}

/// Used as a [Job] state machine for the eq-service.
///
/// Should map 1to1 with [ResponseStatus] for consistency in internal state
/// and what is reported by the RPC.
#[derive(Serialize, Deserialize)]
enum JobStatus {
    /// DA inclusion proof data is being collected
    DataAvailabilityPending,
    /// DA inclusion is processed and ready to send to the ZK prover
    DataAvailable(KeccakInclusionToDataRootProofInput),
    /// A ZK prover job had been requested, awaiting response
    ZkProofPending(SuccNetJobId),
    /// A ZK proof is ready, and the [Job] is complete
    // For now we'll use the SP1ProofWithPublicValues as the proof
    // Ideally we only want the public values + whatever is needed to verify the proof
    // They don't seem to provide a type for that.
    ZkProofFinished(SP1ProofWithPublicValues),
    /// A wrapper for any [InclusionServiceError], with:
    /// - Option = None                        --> Permanent failure
    /// - Option = Some(\<retry-able status\>) --> Retry is possible, with a JobStatus state to retry with
    Failed(InclusionServiceError, Option<Box<JobStatus>>),
}

impl std::fmt::Debug for JobStatus {
    fn fmt(&self, f: &mut std::fmt::Formatter<'_>) -> std::fmt::Result {
        match self {
            JobStatus::DataAvailabilityPending => write!(f, "DataAvailabilityPending"),
            JobStatus::DataAvailable(_) => write!(f, "DataAvailable"),
            JobStatus::ZkProofPending(_) => write!(f, "ZkProofPending"),
            JobStatus::ZkProofFinished(_) => write!(f, "ZkProofFinished"),
            JobStatus::Failed(_, _) => write!(f, "Failed"),
        }
    }
}

/// The main service, depends on external DA and ZK clients internally!
struct InclusionService {
    config: InclusionServiceConfig,
    da_client_handle: OnceCell<Arc<CelestiaJSONClient>>,
    zk_client_handle: OnceCell<Arc<SP1NetworkProver>>,
    config_db: SledTree,
    queue_db: SledTree,
    finished_db: SledTree,
    job_sender: mpsc::UnboundedSender<Job>,
}

struct InclusionServiceConfig {
    da_node_token: String,
    da_node_ws: String,
}

// I hate this workaround. Kill it with fire.
struct InclusionServiceArc(Arc<InclusionService>);

#[tonic::async_trait]
impl Inclusion for InclusionServiceArc {
    async fn get_keccak_inclusion(
        &self,
        request: Request<GetKeccakInclusionRequest>,
    ) -> Result<Response<GetKeccakInclusionResponse>, Status> {
        let request = request.into_inner();
        let job = Job {
            height: request
                .height
                .try_into()
                .map_err(|_| Status::invalid_argument("Block Height must be u64"))?,

            // TODO: should we have some handling of versions here?
            namespace: Namespace::new_v0(&request.namespace).map_err(|_| {
                Status::invalid_argument("Namespace v0 expected! Must be 32 bytes, check encoding")
            })?,
            commitment: Commitment::new(request.commitment.try_into().map_err(|_| {
                Status::invalid_argument("Commitment must be 32 bytes, check encoding")
            })?),
        };

        info!("Received grpc request for: {job:?}");

        let job_key = bincode::serialize(&job).map_err(|e| Status::internal(e.to_string()))?;

        // Check DB for finished jobs
        if let Some(proof_data) = self
            .0
            .finished_db
            .get(&job_key)
            .map_err(|e| Status::internal(e.to_string()))?
        {
            debug!("Job is finished, returning status");
            let job_status: JobStatus =
                bincode::deserialize(&proof_data).map_err(|e| Status::internal(e.to_string()))?;
            match job_status {
                JobStatus::ZkProofFinished(proof) => {
                    return Ok(Response::new(GetKeccakInclusionResponse {
                        status: ResponseStatus::ZkpFinished as i32,
                        response_value: Some(ResponseValue::Proof(
                            bincode::serialize(&proof)
                                .map_err(|e| Status::internal(e.to_string()))?,
                        )),
                    }));
                }
                JobStatus::Failed(error, maybe_status) => {
                    match maybe_status {
                        None => {
                            return Ok(Response::new(GetKeccakInclusionResponse {
                                status: ResponseStatus::PermanentFailure as i32,
                                response_value: Some(ResponseValue::ErrorMessage(format!(
                                    "{error:?}"
                                ))),
                            }));
                        }
                        Some(retry_status) => {
                            // We retry errors on each call to the gRPC
<<<<<<< HEAD
                            // for a specific [Job] by seding to the queue
                            match self.0.send_job_with_new_status(job_key, *retry_status, job) {
=======
                            // for a specific [Job] by sending to the queue
                            match self.0.send_job_with_new_status(
                                &self.0.queue_db,
                                job_key,
                                *retry_status,
                                job,
                            ) {
>>>>>>> fdd9c4c9
                                Ok(_) => {
                                    return Ok(Response::new(GetKeccakInclusionResponse {
                                        status: ResponseStatus::RetryableFailure as i32,
                                        response_value: Some(ResponseValue::ErrorMessage(format!(
                                            "Retrying! Previous error: {error:?}"
                                        ))),
                                    }));
                                }
                                Err(e) => {
                                    return Ok(Response::new(GetKeccakInclusionResponse {
                                        status: ResponseStatus::PermanentFailure as i32,
                                        response_value: Some(ResponseValue::ErrorMessage(format!(
                                            "Internal Failure: {e:?}"
                                        ))),
                                    }));
                                }
                            }
                        }
                    }
                }
                _ => {
                    let e = "Finished DB is in invalid state";
                    error!("{e}");
                    return Err(Status::internal(e));
                }
            }
        }

        // Check DB for pending jobs
        if let Some(queue_data) = self
            .0
            .queue_db
            .get(&job_key)
            .map_err(|e| Status::internal(e.to_string()))?
        {
            debug!("Job in pending queue");
            let job_status: JobStatus =
                bincode::deserialize(&queue_data).map_err(|e| Status::internal(e.to_string()))?;
            match job_status {
                JobStatus::DataAvailabilityPending => {
                    return Ok(Response::new(GetKeccakInclusionResponse {
                        status: ResponseStatus::DaPending as i32,
                        response_value: Some(ResponseValue::StatusMessage(
                            "Trying to collect DA inclusion proof".to_string(),
                        )),
                    }));
                }
                JobStatus::DataAvailable(_) => {
                    return Ok(Response::new(GetKeccakInclusionResponse {
                        status: ResponseStatus::DaAvailable as i32,
                        response_value: Some(ResponseValue::StatusMessage(
                            "Valid DA inclusion proof, requesting ZKP".to_string(),
                        )),
                    }));
                }
                JobStatus::ZkProofPending(job_id) => {
                    return Ok(Response::new(GetKeccakInclusionResponse {
                        status: ResponseStatus::ZkpPending as i32,
                        response_value: Some(ResponseValue::ProofId(job_id.to_vec())),
                    }));
                }
                _ => {
                    let e = "Job queue is in invalid state for {job:?}";
                    error!("{e}");
                    return Err(Status::internal(e));
                }
            }
        }

        info!("New {job:?} sending to worker and adding to queue");
        self.0
            .queue_db
            .insert(
                &job_key,
                bincode::serialize(&JobStatus::DataAvailabilityPending)
                    .map_err(|e| Status::internal(e.to_string()))?,
            )
            .map_err(|e| Status::internal(e.to_string()))?;

        self.0
            .job_sender
            .send(job.clone())
            .map_err(|e| Status::internal(e.to_string()))?;

        Ok(Response::new(GetKeccakInclusionResponse {
            status: ResponseStatus::DaPending as i32,
            response_value: Some(ResponseValue::StatusMessage(
                "New job started! Call again for status and results".to_string(),
            )),
        }))
    }
}

impl InclusionService {
    /// A worker that receives [Job]s by a channel and drives them to completion.
    /// 
    /// `Job`s are complete stepwise with a [JobStatus] that is recorded in a
    /// queue database, with work to progress each status to towards completion async.
    /// Once a step is completed, `JobStatus` is recorded into the queue database that
    /// recursively, driving to `Job` completion.
    ///
    /// When a successful or failed state is arrived at,
    /// the job is atomically removed from the queue and added to a results database.
    async fn job_worker(self: Arc<Self>, mut job_receiver: mpsc::UnboundedReceiver<Job>) {
        debug!("Job worker started");
        while let Some(job) = job_receiver.recv().await {
            let service = self.clone();
            tokio::spawn(async move {
                debug!("Job worker received {job:?}",);
                let _ = service.prove(job).await; //Don't return with "?", we run keep looping
            });
        }
    }

    /// The main service task: produce a proof based on a [Job] requested.
    async fn prove(&self, job: Job) -> Result<(), InclusionServiceError> {
        let job_key = bincode::serialize(&job).unwrap();
        Ok(
            if let Some(queue_data) = self.queue_db.get(&job_key).unwrap() {
                let mut job_status: JobStatus = bincode::deserialize(&queue_data).unwrap();
                debug!("Job worker processing with starting status: {job_status:?}");
                match job_status {
                    JobStatus::DataAvailabilityPending => {
                        let da_client_handle = self.get_da_client().await.clone();
                        self.get_zk_proof_input_from_da(&job, &job_key, da_client_handle)
                            .await?;
                        debug!("DA data -> zk input ready");
                    }
                    JobStatus::DataAvailable(proof_input) => {
                        // TODO handle non-hardcoded ZK programs
                        match self
                            .request_zk_proof(&get_program_id().await, &proof_input, &job, &job_key)
                            .await
                        {
                            Ok(zk_job_id) => {
                                job_status = JobStatus::ZkProofPending(zk_job_id);
                                self.send_job_with_new_status(job_key, job_status, job)?;
                            }
                            Err(e) => {
                                error!("{job:?} failed progressing DataAvailable: {e}");
                                job_status = JobStatus::Failed(
                                    e,
                                    Some(JobStatus::DataAvailable(proof_input).into()),
                                );
                                self.finalize_job(&job_key, job_status)?;
                            }
                        };
                        debug!("ZK request sent");
                    }
                    JobStatus::ZkProofPending(zk_request_id) => {
                        debug!("ZK request waiting");
                        match self.wait_for_zk_proof(&job_key, zk_request_id).await {
                            Ok(zk_proof) => {
                                info!("🎉 {job:?} Finished!");
                                job_status = JobStatus::ZkProofFinished(zk_proof);
                                self.finalize_job(&job_key, job_status)?;
                            }
                            Err(e) => {
                                error!("{job:?} failed progressing ZkProofPending: {e}");
                                job_status = JobStatus::Failed(
                                    e,
                                    Some(JobStatus::ZkProofPending(zk_request_id).into()),
                                );
                                self.finalize_job(&job_key, job_status)?;
                            }
                        }
                        debug!("ZK request fulfilled");
                    }
                    _ => error!("Queue has INVALID status! Finished jobs stuck in queue!"),
                }
            },
        )
    }

    /// Given a SHA3 hash of a ZK program, get the require setup.
    /// The setup is a very heavy task and produces a large output (~200MB),
    /// fortunately it's identical per ZK program, so we store this in a DB to recall it.
    /// We load it and return a pointer to a single instance of this large setup object
    /// to read from for many concurrent [Job]s.
    async fn get_proof_setup(
        &self,
        zk_program_elf_sha3: &[u8; 32],
        zk_client_handle: Arc<SP1NetworkProver>,
    ) -> Result<Arc<SP1ProofSetup>, InclusionServiceError> {
        debug!("Getting ZK program proof setup");
        let setup = KECCAK_INCLUSION_SETUP
            .get_or_try_init(|| async {
                // Check DB for existing pre-computed setup
                let precomputed_proof_setup = self
                    .config_db
                    .get(zk_program_elf_sha3)
                    .map_err(|e| InclusionServiceError::InternalError(e.to_string()))?;

                let proof_setup = if let Some(precomputed) = precomputed_proof_setup {
                    bincode::deserialize(&precomputed)
                        .map_err(|e| InclusionServiceError::InternalError(e.to_string()))?
                } else {
                    info!(
                        "No ZK proof setup in DB for SHA3_256 = 0x{} -- generation & storing in config DB",
                        hex::encode(zk_program_elf_sha3)
                    );

                    let new_proof_setup: SP1ProofSetup = tokio::task::spawn_blocking(move || {
                        zk_client_handle.setup(KECCAK_INCLUSION_ELF).into()
                    })
                    .await
                    .map_err(|e| InclusionServiceError::InternalError(e.to_string()))?;

                    self.config_db
                        .insert(
                            &zk_program_elf_sha3,
                            bincode::serialize(&new_proof_setup)
                                .map_err(|e| InclusionServiceError::InternalError(e.to_string()))?,
                        )
                        .map_err(|e| InclusionServiceError::InternalError(e.to_string()))?;

                    new_proof_setup
                };
                Ok(Arc::new(proof_setup))
            })
            .await?
            .clone();

        Ok(setup)
    }

    /// Connects to a [CelestiaJSONClient] and attempts to get a inclusion proof for a [Job].
    /// On `Ok(())`, the queue DB contains valid ZKP input inside a new [JobStatus::DataAvailable] on the queue.
    async fn get_zk_proof_input_from_da(
        &self,
        job: &Job,
        job_key: &Vec<u8>,
        client: Arc<CelestiaJSONClient>,
    ) -> Result<(), InclusionServiceError> {
        debug!("Preparing request to Celestia");
        let blob = client
            .blob_get(job.height.into(), job.namespace, job.commitment)
            .await
            .map_err(|e| self.handle_da_client_error(e, &job, &job_key))?;

        let header = client
            .header_get_by_height(job.height.into())
            .await
            .map_err(|e| self.handle_da_client_error(e, &job, &job_key))?;

        let nmt_multiproofs = client
            .blob_get_proof(job.height.into(), job.namespace, job.commitment)
            .await
            .map_err(|e| self.handle_da_client_error(e, &job, &job_key))?;

        debug!("Creating ZK Proof input from Celestia Data");
        if let Ok(proof_input) = create_inclusion_proof_input(&blob, &header, nmt_multiproofs) {
            self.send_job_with_new_status(
                job_key.to_vec(),
                JobStatus::DataAvailable(proof_input),
                job.clone(),
            )?;
            return Ok(());
        }

        error!("Failed to get proof from Celestia - This should be unreachable!");
        Err(InclusionServiceError::DaClientError(format!(
            "Could not obtain NMT proof of data inclusion. PLEASE REPORT!"
        )))
    }

    /// Helper function to handle error from a [jsonrpsee] based DA client.
    /// Will finalize the job in an [JobStatus::Failed] state,
    /// that may be retryable.
    fn handle_da_client_error(
        &self,
        da_client_error: JsonRpcError,
        job: &Job,
        job_key: &Vec<u8>,
    ) -> InclusionServiceError {
        error!("Celestia Client error: {da_client_error}");
        let (e, job_status);
        match da_client_error {
            JsonRpcError::Call(error_object) => {
                // TODO: make this handle errors much better! JSON stringiness is a problem!
                if error_object.message().starts_with("header: not found") {
                    e = InclusionServiceError::DaClientError("header: not found. Likely DA Node is not properly synced, and blob does exists on the network. PLEASE REPORT!".to_string());
                    job_status = JobStatus::Failed(
                        e.clone(),
                        Some(JobStatus::DataAvailabilityPending.into()),
                    );
                } else if error_object
                    .message()
                    .starts_with("header: given height is from the future")
                {
                    e = InclusionServiceError::DaClientError(
                        "header: given height is from the future".to_string(),
                    );
                    job_status = JobStatus::Failed(e.clone(), None);
                } else if error_object.message().starts_with("blob: not found") {
                    e = InclusionServiceError::DaClientError(
                        "blob: not found. Likely incorrect request inputs.".to_string(),
                    );
                    job_status = JobStatus::Failed(e.clone(), None);
                } else {
                    e = InclusionServiceError::DaClientError(
                        "UNKNOWN DA client error. PLEASE REPORT!".to_string(),
                    );
                    job_status = JobStatus::Failed(e.clone(), None);
                }
            }
            JsonRpcError::RequestTimeout => {
                e = InclusionServiceError::DaClientError("DA Node RequestTimeout".to_string());
                job_status =
                    JobStatus::Failed(e.clone(), Some(JobStatus::DataAvailabilityPending.into()));
            }
            // TODO: handle other Celestia JSON RPC errors
            _ => {
                e = InclusionServiceError::DaClientError(
                    "Unhandled Celestia SDK error. PLEASE REPORT!".to_string(),
                );
                error!("{job:?} failed, not recoverable: {e}");
                job_status = JobStatus::Failed(e.clone(), None);
            }
        };
        match self.finalize_job(job_key, job_status) {
            Ok(_) => return e,
            Err(internal_err) => return internal_err,
        };
    }

    /// Helper function to handle error from a SP1 NetworkProver Clents.
    /// Will finalize the job in an [JobStatus::Failed] state,
    /// that may be retryable.
    fn handle_zk_client_error(
        &self,
        zk_client_error: &SP1NetworkError,
        job: &Job,
        job_key: &Vec<u8>,
    ) -> InclusionServiceError {
        error!("SP1 Client error: {zk_client_error}");
        let (e, job_status);
        match zk_client_error {
            SP1NetworkError::SimulationFailed | SP1NetworkError::RequestUnexecutable { .. } => {
                e = InclusionServiceError::DaClientError(
                    format!("ZKP program critical failure: {zk_client_error} occured for {job:?} PLEASE REPORT!"),
                );
                job_status = JobStatus::Failed(e.clone(), None);
            }
            SP1NetworkError::RequestUnfulfillable { .. } => {
                e = InclusionServiceError::DaClientError(format!(
                    "ZKP network failure: {zk_client_error} occured for {job:?} PLEASE REPORT!"
                ));
                job_status = JobStatus::Failed(e.clone(), None);
            }
            SP1NetworkError::RequestTimedOut { request_id } => {
                e = InclusionServiceError::DaClientError(format!(
                    "ZKP network: {zk_client_error} occured for {job:?}"
                ));

                let id = request_id
                    .as_slice()
                    .try_into()
                    .expect("request ID is always correct length");
                job_status =
                    JobStatus::Failed(e.clone(), Some(JobStatus::ZkProofPending(id).into()));
            }
            SP1NetworkError::RpcError(_) | SP1NetworkError::Other(_) => {
                e = InclusionServiceError::DaClientError(format!(
                    "ZKP network failure: {zk_client_error} occured for {job:?} PLEASE REPORT!"
                ));
                // TODO: We cannot clone KeccakInclusionToDataRootProofInput thus we cannot insert into a JobStatus::DataAvalibile(proof_input)
                // So we just redo the work from scratch for the DA side as a stupid workaround
                job_status =
                    JobStatus::Failed(e.clone(), Some(JobStatus::DataAvalibilityPending.into()));
            }
        }
        match self.finalize_job(job_key, job_status) {
            Ok(_) => return e,
            Err(internal_err) => return internal_err,
        };
    }

    /// Start a proof request from Succinct's prover network
    async fn request_zk_proof(
        &self,
        program_id: &SuccNetProgramId,
        proof_input: &KeccakInclusionToDataRootProofInput,
        job: &Job,
        job_key: &Vec<u8>,
    ) -> Result<SuccNetJobId, InclusionServiceError> {
        debug!("Preparing prover network request and starting proving");
        let zk_client_handle = self.get_zk_client_remote().await;
        let proof_setup = self
            .get_proof_setup(program_id, zk_client_handle.clone())
            .await?;

        let mut stdin = SP1Stdin::new();
        stdin.write(&proof_input);
        let request_id: SuccNetJobId = zk_client_handle
            .prove(&proof_setup.pk, &stdin)
            .groth16()
<<<<<<< HEAD
            .skip_simulation(true)
=======
            // NOTE: this assumes all programs & setups are tested before use in this service!!
            // It reduces time for all subsequent requests using the client
            // It assumes [DEFAULT_CYCLE_LIMIT](https://github.com/succinctlabs/sp1/blob/cfc62312a1a36f0517e63ea9e7f279490f5a87aa/crates/sdk/src/network/mod.rs#L26) among perhaps other things?
            // See https://docs.succinct.xyz/docs/generating-proofs/prover-network/usage
            // .skip_simulation(true)
>>>>>>> fdd9c4c9
            .request_async()
            .await
            // TODO: how to handle errors without a concrete type? Anyhow is not the right thing for us...
            .map_err(|e| {
                if let Some(down) = e.downcast_ref::<SP1NetworkError>() {
                    return self.handle_zk_client_error(down, job, job_key);
                }
                InclusionServiceError::InternalError(e.to_string())
            })?
            .into();

        Ok(request_id)
    }

    /// Await a proof request from Succinct's prover network
    async fn wait_for_zk_proof(
        &self,
        job_key: &Vec<u8>,
        request_id: SuccNetJobId,
    ) -> Result<SP1ProofWithPublicValues, InclusionServiceError> {
        debug!("Waiting for proof from prover network");
        let zk_client_handle = self.get_zk_client_remote().await;

        let proof = zk_client_handle
            .wait_proof(request_id.into(), None)
            .await
            .map_err(|e| {
                error!("UNHANDLED ZK client error: {e:?}");
                let e = InclusionServiceError::ZkClientError(
                    "UNKNOWN ZK client error. PLEASE REPORT!".to_string(),
                );
                match self.finalize_job(
                    job_key,
                    JobStatus::Failed(
                        e.clone(),
                        Some(JobStatus::ZkProofPending(request_id).into()),
                    ),
                ) {
                    Ok(_) => return e,
                    Err(internal_err) => return internal_err,
                };
            })?;
        Ok(proof)
    }

    /// Atomically move a job from the database queue tree to the proof tree.
    /// This removes the job from any further processing by workers.
    /// The [JobStatus] should be success or failure only
    /// (but this is not enforced or checked at this time)
    fn finalize_job(
        &self,
        job_key: &Vec<u8>,
        job_status: JobStatus,
    ) -> Result<(), InclusionServiceError> {
        // TODO: do we want to do a status check here? To prevent accidentally getting into a DB invalid state
        (&self.queue_db, &self.finished_db)
            .transaction(|(queue_tx, finished_tx)| {
                queue_tx.remove(job_key.clone())?;
                finished_tx.insert(
                    job_key.clone(),
                    bincode::serialize(&job_status).expect("Always given serializable job status"),
                )?;
                Ok::<(), sled::transaction::ConflictableTransactionError<InclusionServiceError>>(())
            })
            .map_err(|e| InclusionServiceError::InternalError(e.to_string()))?;
        Ok(())
    }

    /// Insert a [JobStatus] into a [SledTree] database
    /// AND `send()` this job back to the `self.job_sender` to schedule more progress.
    /// You likely want to pass `self.some_sled_tree` into `data_base` as input.
    fn send_job_with_new_status(
        &self,
        job_key: Vec<u8>,
        update_status: JobStatus,
        job: Job,
    ) -> Result<(), InclusionServiceError> {
        debug!("Sending {job:?} back with updated status: {update_status:?}");
        (&self.queue_db, &self.finished_db)
            .transaction(|(queue_tx, finished_tx)| {
                finished_tx.remove(job_key.clone())?;
                queue_tx.insert(
                    job_key.clone(),
                    bincode::serialize(&update_status)
                        .expect("Always given serializable job status"),
                )?;
                Ok::<(), sled::transaction::ConflictableTransactionError<InclusionServiceError>>(())
            })
            .map_err(|e| InclusionServiceError::InternalError(e.to_string()))?;
        Ok(self
            .job_sender
            .send(job)
            .map_err(|e| InclusionServiceError::InternalError(e.to_string()))?)
    }

    async fn get_da_client(&self) -> Arc<CelestiaJSONClient> {
        let handle = self
            .da_client_handle
            .get_or_init(|| async {
                debug!("Building DA client");
                let client = CelestiaJSONClient::new(
                    self.config.da_node_ws.as_str(),
                    self.config.da_node_token.as_str().into(),
                )
                .await
                .expect("Failed to build Celestia Client RPC");
                Arc::new(client)
            })
            .await
            .clone();
        handle
    }

    async fn get_zk_client_remote(&self) -> Arc<SP1NetworkProver> {
        let handle = self
            .zk_client_handle
            .get_or_init(|| async {
                debug!("Building ZK client");
                let client = sp1_sdk::ProverClient::builder().network().build();
                Arc::new(client)
            })
            .await
            .clone();
        handle
    }
}

#[tokio::main]
async fn main() -> Result<(), Box<dyn std::error::Error>> {
    env_logger::init();

    std::env::var("NETWORK_PRIVATE_KEY")
        .expect("NETWORK_PRIVATE_KEY for Succinct Prover env var required");
    let da_node_token = std::env::var("CELESTIA_NODE_AUTH_TOKEN")
        .expect("CELESTIA_NODE_AUTH_TOKEN env var required");
    let da_node_ws = std::env::var("CELESTIA_NODE_WS").expect("CELESTIA_NODE_WS env var required");
    let db_path = std::env::var("EQ_DB_PATH").expect("EQ_DB_PATH env var required");
    let service_socket: std::net::SocketAddr = std::env::var("EQ_SOCKET")
        .expect("EQ_SOCKET env var required")
        .parse()
        .expect("EQ_SOCKET env var required");

    let db = sled::open(db_path.clone())?;
    let queue_db = db.open_tree("queue")?;
    let finished_db = db.open_tree("finished")?;
    let config_db = db.open_tree("config")?;

    info!("Building clients and service setup");
    let (job_sender, job_receiver) = mpsc::unbounded_channel::<Job>();
    let inclusion_service = Arc::new(InclusionService {
        config: InclusionServiceConfig {
            da_node_token,
            da_node_ws,
        },
        da_client_handle: OnceCell::new(),
        zk_client_handle: OnceCell::new(),
        config_db: config_db.clone(),
        queue_db: queue_db.clone(),
        finished_db: finished_db.clone(),
        job_sender: job_sender.clone(),
    });

    tokio::spawn({
        let service = inclusion_service.clone();
        async move {
            let program_id = get_program_id().await;
            let zk_client = service.clone().get_zk_client_remote().await;
            debug!("ZK client prepared, acquiring setup");
            let _ = service.get_proof_setup(&program_id, zk_client).await;
            info!("ZK client ready!");
        }
        // TODO: crash whole program if this fails
    });

    debug!("Starting service");
    tokio::spawn({
        let service = inclusion_service.clone();
        async move { service.job_worker(job_receiver).await }
    });

    tokio::spawn({
        let service = inclusion_service.clone();
        async move {
            service.clone().get_da_client().await;
            info!("DA client ready!");
        }
        // TODO: crash whole program if this fails
    });

    debug!("Restarting unfinished jobs");
    for entry_result in queue_db.iter() {
        if let Ok((job_key, queue_data)) = entry_result {
            let job: Job = bincode::deserialize(&job_key).unwrap();
            debug!("Sending {job:?}");
            if let Ok(job_status) = bincode::deserialize::<JobStatus>(&queue_data) {
                match job_status {
                    JobStatus::DataAvailabilityPending
                    | JobStatus::DataAvailable(_)
                    | JobStatus::ZkProofPending(_) => {
                        let _ = job_sender
                            .send(job)
                            .map_err(|e| error!("Failed to send existing job to worker: {}", e));
                    }
                    _ => {
                        error!("Unexpected job in queue! DB is in invalid state!")
                    }
                }
            }
        }
    }

    info!("Starting gRPC Service");

    Server::builder()
        .add_service(InclusionServer::new(InclusionServiceArc(
            inclusion_service.clone(),
        )))
        .serve(service_socket)
        .await?;

    Ok(())
}<|MERGE_RESOLUTION|>--- conflicted
+++ resolved
@@ -210,18 +210,8 @@
                         }
                         Some(retry_status) => {
                             // We retry errors on each call to the gRPC
-<<<<<<< HEAD
                             // for a specific [Job] by seding to the queue
                             match self.0.send_job_with_new_status(job_key, *retry_status, job) {
-=======
-                            // for a specific [Job] by sending to the queue
-                            match self.0.send_job_with_new_status(
-                                &self.0.queue_db,
-                                job_key,
-                                *retry_status,
-                                job,
-                            ) {
->>>>>>> fdd9c4c9
                                 Ok(_) => {
                                     return Ok(Response::new(GetKeccakInclusionResponse {
                                         status: ResponseStatus::RetryableFailure as i32,
@@ -591,7 +581,7 @@
                 // TODO: We cannot clone KeccakInclusionToDataRootProofInput thus we cannot insert into a JobStatus::DataAvalibile(proof_input)
                 // So we just redo the work from scratch for the DA side as a stupid workaround
                 job_status =
-                    JobStatus::Failed(e.clone(), Some(JobStatus::DataAvalibilityPending.into()));
+                    JobStatus::Failed(e.clone(), Some(JobStatus::DataAvailabilityPending.into()));
             }
         }
         match self.finalize_job(job_key, job_status) {
@@ -619,15 +609,7 @@
         let request_id: SuccNetJobId = zk_client_handle
             .prove(&proof_setup.pk, &stdin)
             .groth16()
-<<<<<<< HEAD
-            .skip_simulation(true)
-=======
-            // NOTE: this assumes all programs & setups are tested before use in this service!!
-            // It reduces time for all subsequent requests using the client
-            // It assumes [DEFAULT_CYCLE_LIMIT](https://github.com/succinctlabs/sp1/blob/cfc62312a1a36f0517e63ea9e7f279490f5a87aa/crates/sdk/src/network/mod.rs#L26) among perhaps other things?
-            // See https://docs.succinct.xyz/docs/generating-proofs/prover-network/usage
-            // .skip_simulation(true)
->>>>>>> fdd9c4c9
+            .skip_simulation(false)
             .request_async()
             .await
             // TODO: how to handle errors without a concrete type? Anyhow is not the right thing for us...
