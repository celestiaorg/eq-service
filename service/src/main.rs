--- conflicted
+++ resolved
@@ -72,19 +72,9 @@
 
         // First check proof_tree for completed/failed proofs
         debug!("Checking proof_tree for finished/failed proofs");
-<<<<<<< HEAD
-        if let Some(proof_data) = self
-            .proof_tree
-            .get(&job_key)
-            .map_err(|e| Status::internal(e.to_string()))?
-        {
-            let job_status: JobStatus =
-                bincode::deserialize(&proof_data).map_err(|e| Status::internal(e.to_string()))?;
-=======
         if let Some(proof_data) = self.proof_db.get(&job_key).map_err(|e| Status::internal(e.to_string()))? {
             let job_status: JobStatus = bincode::deserialize(&proof_data)
                 .map_err(|e| Status::internal(e.to_string()))?;
->>>>>>> 1e63f077
             match job_status {
                 JobStatus::Completed(proof) => {
                     return Ok(Response::new(GetKeccakInclusionResponse {
@@ -107,19 +97,9 @@
 
         // Then check queue_tree for pending proofs
         debug!("Checking queue_tree for pending proofs");
-<<<<<<< HEAD
-        if let Some(queue_data) = self
-            .queue_tree
-            .get(&job_key)
-            .map_err(|e| Status::internal(e.to_string()))?
-        {
-            let job_status: JobStatus =
-                bincode::deserialize(&queue_data).map_err(|e| Status::internal(e.to_string()))?;
-=======
         if let Some(queue_data) = self.queue_db.get(&job_key).map_err(|e| Status::internal(e.to_string()))? {
             let job_status: JobStatus = bincode::deserialize(&queue_data)
                 .map_err(|e| Status::internal(e.to_string()))?;
->>>>>>> 1e63f077
             match job_status {
                 JobStatus::Pending(job_id) => {
                     return Ok(Response::new(GetKeccakInclusionResponse {
@@ -130,11 +110,7 @@
                 JobStatus::Waiting => {
                     return Ok(Response::new(GetKeccakInclusionResponse {
                         status: ResponseStatus::Waiting as i32,
-<<<<<<< HEAD
-                        response_value: None,
-=======
                         response_value: Some(ResponseValue::StatusMessage("queued".to_string()))
->>>>>>> 1e63f077
                     }));
                 }
                 _ => {
@@ -150,25 +126,13 @@
             .map_err(|e| Status::internal(e.to_string()))?;
 
         let waiting_status = JobStatus::Waiting;
-<<<<<<< HEAD
-        self.queue_tree
-            .insert(
-                &job_key,
-                bincode::serialize(&waiting_status).map_err(|e| Status::internal(e.to_string()))?,
-            )
-=======
         self.queue_db.insert(&job_key, bincode::serialize(&waiting_status).map_err(|e| Status::internal(e.to_string()))?)
->>>>>>> 1e63f077
             .map_err(|e| Status::internal(e.to_string()))?;
 
         debug!("Returning waiting response...");
         Ok(Response::new(GetKeccakInclusionResponse {
             status: ResponseStatus::Waiting as i32,
-<<<<<<< HEAD
-            response_value: None,
-=======
             response_value: Some(ResponseValue::StatusMessage("sent to proof worker".to_string()))
->>>>>>> 1e63f077
         }))
     }
 }
@@ -192,34 +156,13 @@
                 hex::encode(job.commitment.clone())
             );
             let client = Arc::clone(&self.client);
-<<<<<<< HEAD
-            let proof_sender = self.proof_sender.clone();
-            tokio::spawn(prove(
-                job,
-                client,
-                self.queue_tree.clone(),
-                self.proof_tree.clone(),
-                proof_sender,
-            ));
-=======
             tokio::spawn(prove(job, client, self.queue_db.clone(), self.proof_db.clone()));
->>>>>>> 1e63f077
         }
     }
 }
 
-<<<<<<< HEAD
-async fn prove(
-    job: Job,
-    client: Arc<Client>,
-    queue_tree: SledTree,
-    proof_tree: SledTree,
-    proof_sender: mpsc::UnboundedSender<(Job, SP1ProofWithPublicValues)>,
-) -> Result<(), InclusionServiceError> {
-=======
 async fn prove(job: Job, client: Arc<Client>, queue_tree: SledTree, proof_tree: SledTree) -> Result<(), InclusionServiceError> {
 
->>>>>>> 1e63f077
     let network_prover = ProverClient::builder().network().build();
     let (pk, vk) = network_prover.setup(KECCAK_INCLUSION_ELF);
 
@@ -366,13 +309,7 @@
         .expect("Failed creating celestia rpc client");
 
     let (job_sender, job_receiver) = mpsc::unbounded_channel::<Job>();
-<<<<<<< HEAD
-    let (proof_sender, proof_receiver) =
-        mpsc::unbounded_channel::<(Job, SP1ProofWithPublicValues)>();
-    let inclusion_service = InclusionService {
-=======
     let inclusion_service = InclusionService{
->>>>>>> 1e63f077
         client: Arc::new(client),
         queue_db: queue_tree.clone(),
         proof_db: proof_tree.clone(),
