--- conflicted
+++ resolved
@@ -29,14 +29,6 @@
     v0_37::{types::BlockId as RawBlockId, version::Consensus as RawConsensusVersion},
     Protobuf,
 };
-<<<<<<< HEAD
-use std::cmp::max;
-use clap::{Parser};
-use nmt_rs::{
-    simple_merkle::{db::MemDb, proof::Proof, tree::{MerkleTree, MerkleHash}},
-    TmSha2Hasher,
-};
-use sp1_sdk::{ProverClient, SP1Proof, SP1ProofWithPublicValues, SP1Stdin, Prover, NetworkProver};
 use tokio::sync::mpsc;
 
 use eq_common::{KeccakInclusionToDataRootProofInput, create_inclusion_proof_input};
@@ -45,15 +37,6 @@
 
 const KECCAK_INCLUSION_ELF: &[u8] = include_bytes!("../../target/elf-compilation/riscv32im-succinct-zkvm-elf/release/eq-program-keccak-inclusion");
 type SuccNetJobId = [u8; 32];
-=======
-
-use eq_common::{create_inclusion_proof_input, KeccakInclusionToDataRootProofInput};
-use serde::{Deserialize, Serialize};
-
-const KECCAK_INCLUSION_ELF: &[u8] = include_bytes!(
-    "../../target/release/eq-program-keccak-inclusion"
-);
->>>>>>> b8967f2c
 
 #[derive(Serialize, Deserialize)]
 pub struct Job {
@@ -86,7 +69,6 @@
         &self,
         request: Request<GetKeccakInclusionRequest>,
     ) -> Result<Response<GetKeccakInclusionResponse>, Status> {
-<<<<<<< HEAD
         println!("Received request: {:?}", request);
         let request = request.into_inner();
         let job = Job {
@@ -102,32 +84,6 @@
             let job_status: JobStatus = bincode::deserialize(&proof_data)
                 .map_err(|e| Status::internal(e.to_string()))?;
             match job_status {
-=======
-        let request = request.into_inner();
-
-        let job_from_db = self
-            .db
-            .get(
-                &bincode::serialize(&Job {
-                    height: request.height,
-                    namespace: request.namespace.clone(),
-                    commitment: request.commitment.clone(),
-                })
-                .map_err(|e| Status::internal(e.to_string()))?,
-            )
-            .map_err(|e| Status::internal(e.to_string()))?;
-
-        if let Some(job) = job_from_db {
-            let job: JobStatus =
-                bincode::deserialize(&job).map_err(|e| Status::internal(e.to_string()))?;
-            match job {
-                JobStatus::Pending(job_id) => {
-                    return Ok(Response::new(GetKeccakInclusionResponse {
-                        status: ResponseStatus::Waiting as i32,
-                        response_value: Some(ResponseValue::ProofId(job_id)),
-                    }));
-                }
->>>>>>> b8967f2c
                 JobStatus::Completed(proof) => {
                     return Ok(Response::new(GetKeccakInclusionResponse {
                         status: ResponseStatus::Complete as i32,
@@ -164,24 +120,16 @@
         println!("Preparing request to Celestia...");
         let height = request.height;
         let commitment = Commitment::new(
-<<<<<<< HEAD
             request.commitment
             .clone()
             .try_into()
             .map_err(|_| Status::invalid_argument("Invalid commitment"))?
-=======
-            request
-                .commitment
-                .try_into()
-                .map_err(|_| Status::invalid_argument("Invalid commitment"))?,
->>>>>>> b8967f2c
         );
         /*let namespace = Namespace::from_raw(&request.namespace)
             .map_err(|e| Status::invalid_argument(e.to_string()))?;*/
         let namespace = Namespace::new_v0(&request.namespace)
             .map_err(|e| Status::invalid_argument(e.to_string()))?;
 
-<<<<<<< HEAD
         println!("Getting blob from Celestia...");
         let blob = self.client.blob_get(height, namespace, commitment).await
             .map_err(|e| Status::internal(e.to_string()))?;
@@ -194,23 +142,6 @@
 
         println!("Getting NMT multiproofs from Celestia...");
         let nmt_multiproofs = self.client
-=======
-        let blob = self
-            .client
-            .blob_get(height, namespace, commitment)
-            .await
-            .map_err(|e| Status::internal(e.to_string()))?;
-
-        // Get the ExtendedHeader
-        let header = self
-            .client
-            .header_get_by_height(height)
-            .await
-            .map_err(|e| Status::internal(format!("Failed to get header: {}", e.to_string())))?;
-
-        let nmt_multiproofs = self
-            .client
->>>>>>> b8967f2c
             .blob_get_proof(height, namespace, commitment)
             .await
             .map_err(|e| {
@@ -231,7 +162,6 @@
             .groth16()
             .request_async()
             .await
-<<<<<<< HEAD
             .unwrap() // TODO: Handle this error
             .into();
 
@@ -263,17 +193,6 @@
         request: Request<GetKeccakInclusionRequest>,
     ) -> Result<Response<GetKeccakInclusionResponse>, Status> {
         (**self).get_keccak_inclusion(request).await
-=======
-            .unwrap(); // TODO: Handle this error
-
-        // TODO: Write a pending job to the DB, and start a worker to wait for the proof and update DB when it's complete
-        // do so in a way so the service can recover from crashes, remember which jobs it's already started, and update DB when they're finished
-
-        Ok(Response::new(GetKeccakInclusionResponse {
-            status: 0,
-            response_value: None,
-        }))
->>>>>>> b8967f2c
     }
 }
 
@@ -339,43 +258,6 @@
     }
 }
 
-/*async fn wait_for_proof(
-    job_id: SuccNetJobId,
-    job_key: Vec<u8>,
-    queue_db: &sled::Tree,
-    proof_db: &sled::Tree,
-) {
-    let network_prover = ProverClient::builder().network().build();
-    
-    match network_prover.wait_proof(job_id.into(), None).await {
-        Ok(proof) => {
-            println!("Proof received for job: {:?}", job_id);
-            
-            // Store the completed proof
-            if let Ok(serialized_proof) = bincode::serialize(&JobStatus::Completed(proof)) {
-                if let Err(e) = proof_db.insert(&job_key, serialized_proof) {
-                    println!("Failed to store proof: {}", e);
-                }
-            }
-        }
-        Err(e) => {
-            println!("Error waiting for proof: {}", e);
-            
-            // Store the error
-            if let Ok(serialized_error) = bincode::serialize(&JobStatus::Failed(e.to_string())) {
-                if let Err(e) = proof_db.insert(&job_key, serialized_error) {
-                    println!("Failed to store error: {}", e);
-                }
-            }
-        }
-    }
-
-    // Remove from queue regardless of success/failure
-    if let Err(e) = queue_db.remove(&job_key) {
-        println!("Failed to remove from queue: {}", e);
-    }
-}*/
-
 #[tokio::main]
 async fn main() -> Result<(), Box<dyn std::error::Error>> {
     let args = Args::parse();
@@ -388,14 +270,9 @@
         .await
         .expect("Failed creating celestia rpc client");
 
-<<<<<<< HEAD
     let (job_sender, job_receiver) = mpsc::unbounded_channel::<(SuccNetJobId, Job)>();
     let (proof_sender, proof_receiver) = mpsc::unbounded_channel::<(Job, SP1ProofWithPublicValues)>();
     let inclusion_service = InclusionService{
-=======
-    let addr = "[::1]:50051".parse()?;
-    let inclusion_service = InclusionService {
->>>>>>> b8967f2c
         client: Arc::new(client),
         queue_tree: queue_tree.clone(),
         proof_tree: proof_tree.clone(),
