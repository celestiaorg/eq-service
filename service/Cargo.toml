--- conflicted
+++ resolved
@@ -16,12 +16,8 @@
 sp1-sdk = {workspace=true}
 env_logger = {workspace=true}
 log = {workspace=true}
-<<<<<<< HEAD
 base64 = {workspace = true}
 jsonrpsee = {workspace=true}
 
 [build-dependencies]
-tonic-build = {workspace = true}
-=======
-hex = {workspace=true}
->>>>>>> 7618b635
+tonic-build = {workspace = true}