--- conflicted
+++ resolved
@@ -14,13 +14,10 @@
 tonic = {workspace = true}
 sled = {workspace = true}
 sp1-sdk = {workspace=true}
-<<<<<<< HEAD
-=======
 sha3 = {workspace=true}
 env_logger = {workspace=true}
 log = {workspace=true}
 hex = {workspace=true}
->>>>>>> 262d5f57
 
 [build-dependencies]
 tonic-build = {workspace = true}